The Raysect Development Team
----------------------------

* Dr Alex Meakins
* Dr Matthew Carr


Contributors
------------

* Dr Scott Silburn
* Vlad Neverov
* Dr Jack Lovell
<<<<<<< HEAD
* Koyo Munechika
=======
* Dr Matej Tomes
>>>>>>> 6fe2f271
<|MERGE_RESOLUTION|>--- conflicted
+++ resolved
@@ -11,8 +11,5 @@
 * Dr Scott Silburn
 * Vlad Neverov
 * Dr Jack Lovell
-<<<<<<< HEAD
 * Koyo Munechika
-=======
-* Dr Matej Tomes
->>>>>>> 6fe2f271
+* Dr Matej Tomes
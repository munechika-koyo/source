# cython: language_level=3

# Copyright (c) 2014-2018, Dr Alex Meakins, Raysect Project
# All rights reserved.
#
# Redistribution and use in source and binary forms, with or without
# modification, are permitted provided that the following conditions are met:
#
#     1. Redistributions of source code must retain the above copyright notice,
#        this list of conditions and the following disclaimer.
#
#     2. Redistributions in binary form must reproduce the above copyright
#        notice, this list of conditions and the following disclaimer in the
#        documentation and/or other materials provided with the distribution.
#
#     3. Neither the name of the Raysect Project nor the names of its
#        contributors may be used to endorse or promote products derived from
#        this software without specific prior written permission.
#
# THIS SOFTWARE IS PROVIDED BY THE COPYRIGHT HOLDERS AND CONTRIBUTORS "AS IS"
# AND ANY EXPRESS OR IMPLIED WARRANTIES, INCLUDING, BUT NOT LIMITED TO, THE
# IMPLIED WARRANTIES OF MERCHANTABILITY AND FITNESS FOR A PARTICULAR PURPOSE
# ARE DISCLAIMED. IN NO EVENT SHALL THE COPYRIGHT HOLDER OR CONTRIBUTORS BE
# LIABLE FOR ANY DIRECT, INDIRECT, INCIDENTAL, SPECIAL, EXEMPLARY, OR
# CONSEQUENTIAL DAMAGES (INCLUDING, BUT NOT LIMITED TO, PROCUREMENT OF
# SUBSTITUTE GOODS OR SERVICES; LOSS OF USE, DATA, OR PROFITS; OR BUSINESS
# INTERRUPTION) HOWEVER CAUSED AND ON ANY THEORY OF LIABILITY, WHETHER IN
# CONTRACT, STRICT LIABILITY, OR TORT (INCLUDING NEGLIGENCE OR OTHERWISE)
# ARISING IN ANY WAY OUT OF THE USE OF THIS SOFTWARE, EVEN IF ADVISED OF THE
# POSSIBILITY OF SUCH DAMAGE.

cimport numpy as np
from raysect.core.math.function.function2d cimport Function2D
<<<<<<< HEAD
from raysect.core.math.spatial.kdtree2d cimport KDTree2DCore


cdef class _MeshKDTree(KDTree2DCore):

    cdef:
        double[:, ::1] _vertices
        np.int32_t[:, ::1] _triangles
        np.int32_t triangle_id
        bint _cache_available
        double _cached_x
        double _cached_y
        np.int32_t _cached_id
        bint _cached_result

    cdef BoundingBox2D _generate_bounding_box(self, np.int32_t triangle)
=======
from raysect.core.math.interpolators.common cimport MeshKDTree2D
>>>>>>> 80640abe


cdef class Discrete2DMesh(Function2D):

    cdef:
        np.ndarray _triangle_data
        double[::1] _triangle_data_mv
        MeshKDTree2D _kdtree
        bint _limit
        double _default_value

    cdef double evaluate(self, double x, double y) except? -1e999<|MERGE_RESOLUTION|>--- conflicted
+++ resolved
@@ -31,26 +31,7 @@
 
 cimport numpy as np
 from raysect.core.math.function.function2d cimport Function2D
-<<<<<<< HEAD
-from raysect.core.math.spatial.kdtree2d cimport KDTree2DCore
-
-
-cdef class _MeshKDTree(KDTree2DCore):
-
-    cdef:
-        double[:, ::1] _vertices
-        np.int32_t[:, ::1] _triangles
-        np.int32_t triangle_id
-        bint _cache_available
-        double _cached_x
-        double _cached_y
-        np.int32_t _cached_id
-        bint _cached_result
-
-    cdef BoundingBox2D _generate_bounding_box(self, np.int32_t triangle)
-=======
 from raysect.core.math.interpolators.common cimport MeshKDTree2D
->>>>>>> 80640abe
 
 
 cdef class Discrete2DMesh(Function2D):

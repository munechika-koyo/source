--- conflicted
+++ resolved
@@ -134,11 +134,7 @@
         This method is responsible for tracing the ray through the scene, handling
         all interactions with the environment.
 
-<<<<<<< HEAD
-        :param World world: World object defining the scene.
-=======
         :param ~raysect.optical.scenegraph.world.World world: World object defining the scene.
->>>>>>> fee5bce8
         :param bool keep_alive: If true, disables Russian roulette termination of the ray.
         :return: A Spectrum object.
         :rtype: Spectrum
